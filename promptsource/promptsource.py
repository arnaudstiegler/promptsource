import datasets
import requests
import streamlit as st

from session import _get_state
from templates import Template, TemplateCollection
<<<<<<< HEAD
from utils.common_utils import removeHyphen
=======
from utils import _ADDITIONAL_ENGLISH_DATSETS
>>>>>>> b0318fd0

#
# Helper functions for datasets library
#


@st.cache(allow_output_mutation=True)
def get_dataset(path, conf=None):
    "Get a dataset from name and conf."
    module_path = datasets.load.prepare_module(path, dataset=True)
    builder_cls = datasets.load.import_main_class(module_path[0], dataset=True)
    if conf:
        builder_instance = builder_cls(name=conf, cache_dir=None)
    else:
        builder_instance = builder_cls(cache_dir=None)
    fail = False
    if builder_instance.manual_download_instructions is None and builder_instance.info.size_in_bytes is not None:
        builder_instance.download_and_prepare()
        dts = builder_instance.as_dataset()
        dataset = dts
    else:
        dataset = builder_instance
        fail = True
    return dataset, fail


@st.cache
def get_dataset_confs(path):
    "Get the list of confs for a dataset."
    module_path = datasets.load.prepare_module(path, dataset=True)
    # Get dataset builder class from the processing script
    builder_cls = datasets.load.import_main_class(module_path[0], dataset=True)
    # Instantiate the dataset builder
    confs = builder_cls.BUILDER_CONFIGS
    if confs and len(confs) > 1:
        return confs
    return []


def render_features(features):
    if isinstance(features, dict):
        return {k: render_features(v) for k, v in features.items()}
    if isinstance(features, datasets.features.ClassLabel):
        return features.names

    if isinstance(features, datasets.features.Value):
        return features.dtype

    if isinstance(features, datasets.features.Sequence):
        return {"[]": render_features(features.feature)}
    return features


def reset_template_state():
    state.template_name = None
    state.jinja = None
    state.reference = None


#
# Loads session state
#
state = _get_state()

#
# Initial page setup
#
st.set_page_config(layout="wide")
st.sidebar.title("PromptSource 🌸")

#
# Loads template data
#
try:
    with open("./templates.yaml", "r") as f:
        templates = TemplateCollection.read_from_file(f)
except FileNotFoundError:
    st.error(
        "Unable to load the templates file!\n\n"
        "We expect the file templates.yaml to be in the working directory. "
        "You might need to restart the app in the root directory of the repo."
    )
    st.stop()


def save_data(message="Done!"):
    with open("./templates.yaml", "w") as f:
        templates.write_to_file(f)
        st.success(message)
#
# Loads dataset information
#
def filter_english_datasets():
    """Filter English datasets based on language tags in metadata"""
    english_datasets = []

    response = requests.get("https://huggingface.co/api/datasets?full=true")
    tags = response.json()

    for dataset in tags:
        dataset_name = dataset['id']

        is_community_dataset = "/" in dataset_name
        if is_community_dataset:
            continue

        if "card_data" not in dataset:
            continue
        metadata = dataset["card_data"]

        if "languages" not in metadata:
            continue
        languages = metadata["languages"]

        if "en" in languages:
            english_datasets.append(dataset_name)

    all_english_datasets = list(set(english_datasets + _ADDITIONAL_ENGLISH_DATSETS))
    return sorted(all_english_datasets)

def list_datasets(option):
    dataset_list = filter_english_datasets()
    count_dict  = templates.get_templates_count()
    if(option):
        dataset_list = list(set(dataset_list) - set(list(d for d in count_dict if count_dict[d]>2)))
        dataset_list.sort()
    return dataset_list

option=st.sidebar.checkbox('Filter Priority Datasets')
dataset_list = list_datasets(option)

#
# Select a dataset
#
dataset_key = st.sidebar.selectbox(
    "Dataset",
    dataset_list,
    key="dataset_select",
    help="Select the dataset to work on. Number in parens " + "is the number of prompts created.",
)
st.sidebar.write("HINT: Try ag_news or trec for examples.")

#
# If a particular dataset is selected, loads dataset and template information
#
if dataset_key is not None:

    #
    # Check for subconfigurations
    #
    configs = get_dataset_confs(dataset_key)
    conf_avail = len(configs) > 0
    conf_option = None
    if conf_avail:
        start = 0
        conf_option = st.sidebar.selectbox("Subset", configs, index=start, format_func=lambda a: a.name)

    dataset, _ = get_dataset(dataset_key, str(conf_option.name) if conf_option else None)

    k = list(dataset.keys())
    index = 0
    if "train" in dataset.keys():
        index = k.index("train")
    split = st.sidebar.selectbox("Split", k, index=index)
    dataset = dataset[split]

    #
    # Display dataset information
    #
    st.header("Dataset: " + dataset_key + " " + (("/ " + conf_option.name) if conf_option else ""))

    st.markdown(
        "*Homepage*: "
        + dataset.info.homepage
        + "\n\n*Dataset*: https://github.com/huggingface/datasets/blob/master/datasets/%s/%s.py"
        % (dataset_key, dataset_key)
    )

    md = """
    %s
    """ % (
        dataset.info.description.replace("\\", "") if dataset_key else ""
    )
    st.markdown(md)

    st.sidebar.subheader("Dataset Schema")
    st.sidebar.write(render_features(dataset.features))


    template_key = dataset_key
    if conf_option:
        template_key = (dataset_key, conf_option.name)
    dataset_templates = templates.get_templates(template_key)
    template_list = list(dataset_templates.keys())
    num_templates = len(template_list)
    st.sidebar.subheader("No of Templates created for: " + dataset_key +(("/ " + conf_option.name) if conf_option else ""))
    st.sidebar.write(num_templates)

    st.sidebar.subheader("Select Example")
    example_index = st.sidebar.slider("Select the example index", 0, len(dataset) - 1)

    example = dataset[example_index]
    example = removeHyphen(example)
 
    st.sidebar.write(example)

    col1, _, col2 = st.beta_columns([18, 1, 6])

    # current_templates_key and state.templates_key are keys for the templates object
    current_templates_key = dataset_key
    if conf_option:
        current_templates_key = (dataset_key, conf_option.name)

    # Resets state if there has been a change in templates_key
    if state.templates_key != current_templates_key:
        state.templates_key = current_templates_key
        reset_template_state()

    with col1:
        with st.beta_expander("Select Template", expanded=True):
            with st.form("new_template_form"):
                new_template_name = st.text_input(
                    "New Template Name",
                    key="new_template_key",
                    value="",
                    help="Enter name and hit enter to create a new template.",
                )
                new_template_submitted = st.form_submit_button("Create")
                if new_template_submitted:
                    if new_template_name in templates.get_templates(state.templates_key):
                        st.error(
                            f"A template with the name {state.new_template_name} already exists "
                            f"for dataset {state.templates_key}."
                        )
                    elif new_template_name == "":
                        st.error("Need to provide a template name.")
                    else:
                        template = Template(new_template_name, "", "")
                        templates.add_template(state.templates_key, template)
                        save_data()
                        reset_template_state()
                        state.template_name = new_template_name
                else:
                    state.new_template_name = None

            dataset_templates = templates.get_templates(state.templates_key)
            template_list = list(dataset_templates.keys())
            if state.template_name:
                index = template_list.index(state.template_name)
            else:
                index = 0
            state.template_name = st.selectbox(
                "", template_list, key="template_select", index=index, help="Select the template to work on."
            )

            if st.button("Delete Template", key="delete_template"):
                templates.remove_template(state.templates_key, state.template_name)
                save_data("Template deleted!")
                reset_template_state()

        if state.template_name is not None:
            template = dataset_templates[state.template_name]
            #
            # If template is selected, displays template editor
            #
            with st.form("edit_template_form"):
                state.jinja = st.text_area("Template", height=40, value=template.jinja)

                state.reference = st.text_area(
                    "Template Reference", help="Your name and/or paper reference.", value=template.reference
                )

                if st.form_submit_button("Save"):
                    template.jinja = state.jinja
                    template.jinja = template.jinja.replace("-","_")
                    template.reference = state.reference
                    save_data()
    #
    # Displays template output on current example if a template is selected
    # (in second column)
    #
    with col2:
        if state.template_name is not None:
            st.empty()
            st.subheader("Template Output")
            template = dataset_templates[state.template_name]
            prompt = template.apply(example)
            st.write(prompt[0])
            if len(prompt) > 1:
                st.write(prompt[1])

#
# Must sync state at end
#
state.sync()<|MERGE_RESOLUTION|>--- conflicted
+++ resolved
@@ -4,11 +4,8 @@
 
 from session import _get_state
 from templates import Template, TemplateCollection
-<<<<<<< HEAD
 from utils.common_utils import removeHyphen
-=======
 from utils import _ADDITIONAL_ENGLISH_DATSETS
->>>>>>> b0318fd0
 
 #
 # Helper functions for datasets library
