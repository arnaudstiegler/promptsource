import datasets
import requests
import streamlit as st
from session import _get_state
from templates import Template, TemplateCollection
from utils import removeHyphen,renameDatasetColumn
from utils import _ADDITIONAL_ENGLISH_DATSETS

#
# Helper functions for datasets library
#


@st.cache(allow_output_mutation=True)
def get_dataset(path, conf=None):
    "Get a dataset from name and conf."
    module_path = datasets.load.prepare_module(path, dataset=True)
    builder_cls = datasets.load.import_main_class(module_path[0], dataset=True)
    if conf:
        builder_instance = builder_cls(name=conf, cache_dir=None)
    else:
        builder_instance = builder_cls(cache_dir=None)
    fail = False
    if builder_instance.manual_download_instructions is None and builder_instance.info.size_in_bytes is not None:
        builder_instance.download_and_prepare()
        dts = builder_instance.as_dataset()
        dataset = dts
    else:
        dataset = builder_instance
        fail = True
    return dataset, fail


@st.cache
def get_dataset_confs(path):
    "Get the list of confs for a dataset."
    module_path = datasets.load.prepare_module(path, dataset=True)
    # Get dataset builder class from the processing script
    builder_cls = datasets.load.import_main_class(module_path[0], dataset=True)
    # Instantiate the dataset builder
    confs = builder_cls.BUILDER_CONFIGS
    if confs and len(confs) > 1:
        return confs
    return []


def render_features(features):
    if isinstance(features, dict):
        return {k: render_features(v) for k, v in features.items()}
    if isinstance(features, datasets.features.ClassLabel):
        return features.names

    if isinstance(features, datasets.features.Value):
        return features.dtype

    if isinstance(features, datasets.features.Sequence):
        return {"[]": render_features(features.feature)}
    return features


def reset_template_state():
    state.template_name = None
    state.jinja = None
    state.reference = None


#
# Loads session state
#
state = _get_state()

#
# Initial page setup
#
st.set_page_config(layout="wide")
st.sidebar.title("PromptSource 🌸")

#
# Loads template data
#
try:
    with open("./templates.yaml", "r") as f:
        templates = TemplateCollection.read_from_file(f)
except FileNotFoundError:
    st.error(
        "Unable to load the templates file!\n\n"
        "We expect the file templates.yaml to be in the working directory. "
        "You might need to restart the app in the root directory of the repo."
    )
    st.stop()


def save_data(message="Done!"):
    with open("./templates.yaml", "w") as f:
        templates.write_to_file(f)
        st.success(message)


#
# Loads dataset information
#
def filter_english_datasets():
    """Filter English datasets based on language tags in metadata"""
    english_datasets = []

    response = requests.get("https://huggingface.co/api/datasets?full=true")
    tags = response.json()

    for dataset in tags:
        dataset_name = dataset["id"]

        is_community_dataset = "/" in dataset_name
        if is_community_dataset:
            continue

        if "card_data" not in dataset:
            continue
        metadata = dataset["card_data"]

        if "languages" not in metadata:
            continue
        languages = metadata["languages"]

        if "en" in languages:
            english_datasets.append(dataset_name)

    all_english_datasets = list(set(english_datasets + _ADDITIONAL_ENGLISH_DATSETS))
    return sorted(all_english_datasets)


def list_datasets(_priority_filter):
    dataset_list = filter_english_datasets()
    count_dict = templates.get_templates_count()
    if _priority_filter:
        dataset_list = list(
            set(dataset_list)
            - set(
                list(
                    d for d in count_dict if count_dict[d] > priority_max_templates and d != state.working_priority_ds
                )
            )
        )
        dataset_list.sort()
    return dataset_list


priority_filter = st.sidebar.checkbox("Filter Priority Datasets")
if priority_filter:
    priority_max_templates = st.sidebar.number_input(
        "Max no of templates per dataset", min_value=1, max_value=50, value=2, step=1
    )
else:
    # Clear working priority dataset retained in the
    # priority list with more than priority_max_templates
    state.working_priority_ds = None

dataset_list = list_datasets(priority_filter)

#
# Select a dataset
#
dataset_key = st.sidebar.selectbox(
    "Dataset",
    dataset_list,
    key="dataset_select",
    help="Select the dataset to work on. Number in parens " + "is the number of prompts created.",
)
st.sidebar.write("HINT: Try ag_news or trec for examples.")

# On dataset change, clear working priority dataset
# retained in the priority list with more than priority_max_templates
if dataset_key != state.working_priority_ds:
    state.working_priority_ds = None

#
# If a particular dataset is selected, loads dataset and template information
#
if dataset_key is not None:

    #
    # Check for subconfigurations
    #
    configs = get_dataset_confs(dataset_key)
    conf_avail = len(configs) > 0
    conf_option = None
    if conf_avail:
        start = 0
        conf_option = st.sidebar.selectbox("Subset", configs, index=start, format_func=lambda a: a.name)

    dataset, _ = get_dataset(dataset_key, str(conf_option.name) if conf_option else None)

    k = list(dataset.keys())
    index = 0
    if "train" in dataset.keys():
        index = k.index("train")
    split = st.sidebar.selectbox("Split", k, index=index)
    dataset = dataset[split]

    #
    # Display dataset information
    #
    st.header("Dataset: " + dataset_key + " " + (("/ " + conf_option.name) if conf_option else ""))

    st.markdown(
        "*Homepage*: "
        + dataset.info.homepage
        + "\n\n*Dataset*: https://github.com/huggingface/datasets/blob/master/datasets/%s/%s.py"
        % (dataset_key, dataset_key)
    )

    md = """
    %s
    """ % (
        dataset.info.description.replace("\\", "") if dataset_key else ""
    )
    st.markdown(md)

    st.sidebar.subheader("Dataset Schema")
    st.sidebar.write(render_features(dataset.features))
<<<<<<< HEAD
    dataset = renameDatasetColumn(dataset)
=======
>>>>>>> 52b9a80a

    template_key = dataset_key
    if conf_option:
        template_key = (dataset_key, conf_option.name)
    dataset_templates = templates.get_templates(template_key)
    template_list = list(dataset_templates.keys())
    num_templates = len(template_list)
    st.sidebar.subheader(
        "No of Templates created for: " + dataset_key + (("/ " + conf_option.name) if conf_option else "")
    )
    st.sidebar.write(num_templates)

    st.sidebar.subheader("Select Example")
    example_index = st.sidebar.slider("Select the example index", 0, len(dataset) - 1)

    example = dataset[example_index]
    example = removeHyphen(example)
 
    st.sidebar.write(example)

    col1, _, col2 = st.beta_columns([18, 1, 6])

    # current_templates_key and state.templates_key are keys for the templates object
    current_templates_key = dataset_key
    if conf_option:
        current_templates_key = (dataset_key, conf_option.name)

    # Resets state if there has been a change in templates_key
    if state.templates_key != current_templates_key:
        state.templates_key = current_templates_key
        reset_template_state()

    with col1:
        with st.beta_expander("Select Template", expanded=True):
            with st.form("new_template_form"):
                new_template_name = st.text_input(
                    "New Template Name",
                    key="new_template_key",
                    value="",
                    help="Enter name and hit enter to create a new template.",
                )
                new_template_submitted = st.form_submit_button("Create")
                if new_template_submitted:
                    if new_template_name in templates.get_templates(state.templates_key):
                        st.error(
                            f"A template with the name {state.new_template_name} already exists "
                            f"for dataset {state.templates_key}."
                        )
                    elif new_template_name == "":
                        st.error("Need to provide a template name.")
                    else:
                        template = Template(new_template_name, "", "")
                        templates.add_template(state.templates_key, template)
                        save_data()
                        reset_template_state()
                        state.template_name = new_template_name
                        # Keep the current working dataset in priority list
                        if priority_filter:
                            state.working_priority_ds = dataset_key
                else:
                    state.new_template_name = None

            dataset_templates = templates.get_templates(state.templates_key)
            template_list = list(dataset_templates.keys())
            if state.template_name:
                index = template_list.index(state.template_name)
            else:
                index = 0
            state.template_name = st.selectbox(
                "", template_list, key="template_select", index=index, help="Select the template to work on."
            )

            if st.button("Delete Template", key="delete_template"):
                templates.remove_template(state.templates_key, state.template_name)
                save_data("Template deleted!")
                reset_template_state()

        if state.template_name is not None:
            template = dataset_templates[state.template_name]
            #
            # If template is selected, displays template editor
            #
            with st.form("edit_template_form"):
                state.jinja = st.text_area("Template", height=40, value=template.jinja)

                state.reference = st.text_area(
                    "Template Reference", help="Your name and/or paper reference.", value=template.reference
                )

                if st.form_submit_button("Save"):
                    template.jinja = state.jinja
                    template.reference = state.reference
                    save_data()
    #
    # Displays template output on current example if a template is selected
    # (in second column)
    #
    with col2:
        if state.template_name is not None:
            st.empty()
            st.subheader("Template Output")
            template = dataset_templates[state.template_name]
            prompt = template.apply(example)
            st.write(prompt[0])
            if len(prompt) > 1:
                st.write(prompt[1])

#
# Must sync state at end
#
state.sync()<|MERGE_RESOLUTION|>--- conflicted
+++ resolved
@@ -217,10 +217,7 @@
 
     st.sidebar.subheader("Dataset Schema")
     st.sidebar.write(render_features(dataset.features))
-<<<<<<< HEAD
     dataset = renameDatasetColumn(dataset)
-=======
->>>>>>> 52b9a80a
 
     template_key = dataset_key
     if conf_option:
