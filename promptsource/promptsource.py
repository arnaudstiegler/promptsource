import datasets
import requests
import streamlit as st
from session import _get_state
<<<<<<< HEAD
from templates import Template, TemplateCollection
from utils import removeHyphen,renameDatasetColumn
=======
>>>>>>> 4e102d95
from utils import _ADDITIONAL_ENGLISH_DATSETS

from templates import Template, TemplateCollection

#
# Helper functions for datasets library
#


@st.cache(allow_output_mutation=True)
def get_dataset(path, conf=None):
    "Get a dataset from name and conf."
    module_path = datasets.load.prepare_module(path, dataset=True)
    builder_cls = datasets.load.import_main_class(module_path[0], dataset=True)
    if conf:
        builder_instance = builder_cls(name=conf, cache_dir=None)
    else:
        builder_instance = builder_cls(cache_dir=None)
    fail = False
    if builder_instance.manual_download_instructions is None and builder_instance.info.size_in_bytes is not None:
        builder_instance.download_and_prepare()
        dts = builder_instance.as_dataset()
        dataset = dts
    else:
        dataset = builder_instance
        fail = True
    return dataset, fail


@st.cache
def get_dataset_confs(path):
    "Get the list of confs for a dataset."
    module_path = datasets.load.prepare_module(path, dataset=True)
    # Get dataset builder class from the processing script
    builder_cls = datasets.load.import_main_class(module_path[0], dataset=True)
    # Instantiate the dataset builder
    confs = builder_cls.BUILDER_CONFIGS
    if confs and len(confs) > 1:
        return confs
    return []


def render_features(features):
    if isinstance(features, dict):
        return {k: render_features(v) for k, v in features.items()}
    if isinstance(features, datasets.features.ClassLabel):
        return features.names

    if isinstance(features, datasets.features.Value):
        return features.dtype

    if isinstance(features, datasets.features.Sequence):
        return {"[]": render_features(features.feature)}
    return features


def reset_template_state():
    state.template_name = None
    state.jinja = None
    state.reference = None


#
# Loads session state
#
state = _get_state()

#
# Initial page setup
#
st.set_page_config(layout="wide")
st.sidebar.title("PromptSource 🌸")

#
# Loads template data
#
try:
    template_collection = TemplateCollection()
except FileNotFoundError:
    st.error(
        "Unable to find the templates folder!\n\n"
        "We expect the folder to be in the working directory. "
        "You might need to restart the app in the root directory of the repo."
    )
    st.stop()


#
# Loads dataset information
#
def filter_english_datasets():
    """Filter English datasets based on language tags in metadata"""
    english_datasets = []

    response = requests.get("https://huggingface.co/api/datasets?full=true")
    tags = response.json()

    for dataset in tags:
        dataset_name = dataset["id"]

        is_community_dataset = "/" in dataset_name
        if is_community_dataset:
            continue

        if "card_data" not in dataset:
            continue
        metadata = dataset["card_data"]

        if "languages" not in metadata:
            continue
        languages = metadata["languages"]

        if "en" in languages:
            english_datasets.append(dataset_name)

    all_english_datasets = list(set(english_datasets + _ADDITIONAL_ENGLISH_DATSETS))
    return sorted(all_english_datasets)


def list_datasets(template_collection, _priority_filter):
    dataset_list = filter_english_datasets()
    count_dict = template_collection.get_templates_count()
    if _priority_filter:
        dataset_list = list(
            set(dataset_list)
            - set(
                list(
                    d for d in count_dict if count_dict[d] > priority_max_templates and d != state.working_priority_ds
                )
            )
        )
        dataset_list.sort()
    return dataset_list


priority_filter = st.sidebar.checkbox("Filter Priority Datasets")
if priority_filter:
    priority_max_templates = st.sidebar.number_input(
        "Max no of templates per dataset", min_value=1, max_value=50, value=2, step=1
    )
else:
    # Clear working priority dataset retained in the
    # priority list with more than priority_max_templates
    state.working_priority_ds = None

dataset_list = list_datasets(template_collection, priority_filter)

#
# Select a dataset
#
dataset_key = st.sidebar.selectbox(
    "Dataset",
    dataset_list,
    key="dataset_select",
    help="Select the dataset to work on. Number in parens " + "is the number of prompts created.",
)
st.sidebar.write("HINT: Try ag_news or trec for examples.")

# On dataset change, clear working priority dataset
# retained in the priority list with more than priority_max_templates
if dataset_key != state.working_priority_ds:
    state.working_priority_ds = None

#
# If a particular dataset is selected, loads dataset and template information
#
if dataset_key is not None:

    #
    # Check for subconfigurations
    #
    configs = get_dataset_confs(dataset_key)
    conf_avail = len(configs) > 0
    conf_option = None
    if conf_avail:
        start = 0
        conf_option = st.sidebar.selectbox("Subset", configs, index=start, format_func=lambda a: a.name)

    dataset, _ = get_dataset(dataset_key, str(conf_option.name) if conf_option else None)

    k = list(dataset.keys())
    index = 0
    if "train" in dataset.keys():
        index = k.index("train")
    split = st.sidebar.selectbox("Split", k, index=index)
    dataset = dataset[split]

    #
    # Display dataset information
    #
    st.header("Dataset: " + dataset_key + " " + (("/ " + conf_option.name) if conf_option else ""))

    st.markdown(
        "*Homepage*: "
        + dataset.info.homepage
        + "\n\n*Dataset*: https://github.com/huggingface/datasets/blob/master/datasets/%s/%s.py"
        % (dataset_key, dataset_key)
    )

    md = """
    %s
    """ % (
        dataset.info.description.replace("\\", "") if dataset_key else ""
    )
    st.markdown(md)

    st.sidebar.subheader("Dataset Schema")
    st.sidebar.write(render_features(dataset.features))
    dataset = renameDatasetColumn(dataset)

    dataset_templates = template_collection.get_dataset(dataset_key, conf_option.name if conf_option else None)

    template_list = dataset_templates.keys
    num_templates = len(template_list)
    st.sidebar.subheader(
        "No of Templates created for: " + dataset_key + (("/ " + conf_option.name) if conf_option else "")
    )
    st.sidebar.write(num_templates)

    st.sidebar.subheader("Select Example")
    example_index = st.sidebar.slider("Select the example index", 0, len(dataset) - 1)

    example = dataset[example_index]
    example = removeHyphen(example)
 
    st.sidebar.write(example)

    col1, _, col2 = st.beta_columns([18, 1, 6])

    # current_templates_key and state.templates_key are keys for the templates object
    current_templates_key = (dataset_key, conf_option.name if conf_option else None)

    # Resets state if there has been a change in templates_key
    if state.templates_key != current_templates_key:
        state.templates_key = current_templates_key
        reset_template_state()

    with col1:
        with st.beta_expander("Select Template", expanded=True):
            with st.form("new_template_form"):
                new_template_name = st.text_input(
                    "New Template Name",
                    key="new_template_key",
                    value="",
                    help="Enter name and hit enter to create a new template.",
                )
                new_template_submitted = st.form_submit_button("Create")
                if new_template_submitted:
                    if new_template_name in dataset_templates.keys:
                        st.error(
                            f"A template with the name {state.new_template_name} already exists "
                            f"for dataset {state.templates_key}."
                        )
                    elif new_template_name == "":
                        st.error("Need to provide a template name.")
                    else:
                        template = Template(new_template_name, "", "")
                        dataset_templates.add_template(template)
                        reset_template_state()
                        state.template_name = new_template_name
                        # Keep the current working dataset in priority list
                        if priority_filter:
                            state.working_priority_ds = dataset_key
                else:
                    state.new_template_name = None

            dataset_templates = template_collection.get_dataset(*state.templates_key)
            template_list = dataset_templates.keys
            if state.template_name:
                index = template_list.index(state.template_name)
            else:
                index = 0
            state.template_name = st.selectbox(
                "", template_list, key="template_select", index=index, help="Select the template to work on."
            )

            if st.button("Delete Template", key="delete_template"):
                dataset_templates.remove_template(state.template_name)
                reset_template_state()

        if state.template_name is not None:
            template = dataset_templates[state.template_name]
            #
            # If template is selected, displays template editor
            #
            with st.form("edit_template_form"):
                state.jinja = st.text_area("Template", height=40, value=template.jinja)

                state.reference = st.text_area(
                    "Template Reference", help="Your name and/or paper reference.", value=template.reference
                )

                if st.form_submit_button("Save"):
                    template.jinja = state.jinja
                    template.reference = state.reference
                    dataset_templates.update_template(template.name, state.jinja, state.reference)
    #
    # Displays template output on current example if a template is selected
    # (in second column)
    #
    with col2:
        if state.template_name is not None:
            st.empty()
            st.subheader("Template Output")
            template = dataset_templates[state.template_name]
            prompt = template.apply(example)
            st.text(prompt[0])
            if len(prompt) > 1:
                st.text(prompt[1])

#
# Must sync state at end
#
state.sync()<|MERGE_RESOLUTION|>--- conflicted
+++ resolved
@@ -2,12 +2,8 @@
 import requests
 import streamlit as st
 from session import _get_state
-<<<<<<< HEAD
 from templates import Template, TemplateCollection
-from utils import removeHyphen,renameDatasetColumn
-=======
->>>>>>> 4e102d95
-from utils import _ADDITIONAL_ENGLISH_DATSETS
+from utils import _ADDITIONAL_ENGLISH_DATSETS, removeHyphen, renameDatasetColumn
 
 from templates import Template, TemplateCollection
 
