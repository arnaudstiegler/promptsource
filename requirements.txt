datasets
<<<<<<< HEAD
pyyaml
streamlit
jinja2
=======
pyyaml>=5
streamlit>=0.82.0
>>>>>>> 0e97ed44
<|MERGE_RESOLUTION|>--- conflicted
+++ resolved
@@ -1,9 +1,4 @@
 datasets
-<<<<<<< HEAD
-pyyaml
-streamlit
-jinja2
-=======
 pyyaml>=5
 streamlit>=0.82.0
->>>>>>> 0e97ed44
+jinja2